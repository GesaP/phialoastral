--- conflicted
+++ resolved
@@ -216,6 +216,32 @@
       onClose();
     }
   };
+
+  // Helper function to extract YouTube video ID from URL
+  const getYouTubeVideoId = (url: string): string | null => {
+    if (!url) return null;
+    
+    // Handle embed URLs
+    const embedMatch = url.match(/embed\/([a-zA-Z0-9_-]+)/);
+    if (embedMatch) return embedMatch[1];
+    
+    // Handle regular YouTube URLs
+    const watchMatch = url.match(/[?&]v=([a-zA-Z0-9_-]+)/);
+    if (watchMatch) return watchMatch[1];
+    
+    // Handle short URLs
+    const shortMatch = url.match(/youtu\.be\/([a-zA-Z0-9_-]+)/);
+    if (shortMatch) return shortMatch[1];
+    
+    return null;
+  };
+
+  // Determine if we have a video (either youtubeVideoId or videoUrl)
+  const videoId = portfolioItem.youtubeVideoId || (portfolioItem.videoUrl ? getYouTubeVideoId(portfolioItem.videoUrl) : null);
+  const hasVideo = !!videoId;
+  
+  // For backward compatibility, if aspectRatio is not specified but we have a videoUrl, assume 16:9
+  const videoAspectRatio = portfolioItem.youtubeAspectRatio || '16:9';
 
   return (
     <AnimatePresence>
@@ -355,10 +381,9 @@
                     <p>{portfolioItem.description}</p>
                   </div>
 
-<<<<<<< HEAD
                   {/* Determine layout based on video aspect ratio */}
-                  {portfolioItem.youtubeVideoId ? (
-                    portfolioItem.youtubeAspectRatio === '9:16' ? (
+                  {hasVideo ? (
+                    videoAspectRatio === '9:16' ? (
                       /* Vertical video (9:16) - show side by side with text */
                       <div className="lg:grid lg:grid-cols-2 lg:gap-8">
                         {/* Text content - left side */}
@@ -408,41 +433,6 @@
                               <p className="text-midnight">{portfolioItem.price}</p>
                             </div>
                           )}
-=======
-                  {/* Video embed */}
-                  {portfolioItem.videoUrl && (
-                    <div className="mb-8">
-                      <div className="aspect-video w-full max-w-md mx-auto rounded-lg overflow-hidden shadow-lg">
-                        <iframe
-                          className="w-full h-full"
-                          src={portfolioItem.videoUrl}
-                          title={`${portfolioItem.title} Video`}
-                          loading="lazy"
-                          frameBorder="0"
-                          allow="accelerometer; autoplay; clipboard-write; encrypted-media; gyroscope; picture-in-picture; web-share"
-                          referrerPolicy="strict-origin-when-cross-origin"
-                          allowFullScreen
-                        />
-                      </div>
-                    </div>
-                  )}
-
-                  {/* Details grid */}
-                  <div className="space-y-6">
-                    {/* Materials */}
-                    {portfolioItem.materials && portfolioItem.materials.length > 0 && (
-                      <div>
-                        <h3 className="font-semibold text-midnight mb-2">{t.materials}</h3>
-                        <div className="flex flex-wrap gap-2">
-                          {portfolioItem.materials.map((material, index) => (
-                            <span
-                              key={index}
-                              className="px-3 py-1 text-sm bg-gray-100 text-gray-700 rounded-full"
-                            >
-                              {material}
-                            </span>
-                          ))}
->>>>>>> 83b984e1
                         </div>
 
                         {/* Tags */}
@@ -466,9 +456,9 @@
                         {/* YouTube Video - right side for vertical videos */}
                         <div className="mt-6 lg:mt-0">
                           <YouTubeEmbed 
-                            videoId={portfolioItem.youtubeVideoId}
+                            videoId={videoId}
                             title={`${portfolioItem.title} ${isEnglish ? 'Video' : 'Video'}`}
-                            aspectRatio={portfolioItem.youtubeAspectRatio || '16:9'}
+                            aspectRatio={videoAspectRatio}
                           />
                         </div>
                       </div>
@@ -542,9 +532,9 @@
                         {/* YouTube Video - below text for horizontal videos */}
                         <div className="mt-6">
                           <YouTubeEmbed 
-                            videoId={portfolioItem.youtubeVideoId}
+                            videoId={videoId}
                             title={`${portfolioItem.title} ${isEnglish ? 'Video' : 'Video'}`}
-                            aspectRatio={portfolioItem.youtubeAspectRatio || '16:9'}
+                            aspectRatio={videoAspectRatio}
                           />
                         </div>
                       </div>
